--- conflicted
+++ resolved
@@ -72,11 +72,8 @@
 
 @dataclass
 class PFBasedParametrizationConfig(BaseParametrizationConfig, ABC):
-<<<<<<< HEAD
-=======
     logit_PF: GFNModuleConfig = GFNModuleConfig()
     logit_PB: GFNModuleConfig = GFNModuleConfig()
->>>>>>> 919e9652
     tied: bool = True
 
     def get_estimators(
@@ -133,17 +130,6 @@
     ) -> Tuple[Parametrization, Loss]:
         logit_PF, logit_PB, logF_state = self.get_estimators(env)
 
-<<<<<<< HEAD
-        logF_module = logF_state_config.parse(
-            env=env,
-            tied_to=logit_PF.module if self.tied else None,
-            tied_to_name="logit_PF" if self.tied else None,
-        )
-        logF_state = LogStateFlowEstimator(
-            preprocessor=preprocessor, module=logF_module
-        )
-=======
->>>>>>> 919e9652
         parametrization = DBParametrization(logit_PF, logit_PB, logF_state)
         loss = DetailedBalance(parametrization)
         return (parametrization, loss)
