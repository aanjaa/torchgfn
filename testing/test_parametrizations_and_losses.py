--- conflicted
+++ resolved
@@ -129,11 +129,9 @@
             preprocessor_name="Enum" if module_name == "Tabular" else "Identity",
         )
     elif env_name == "Box":
-<<<<<<< HEAD
+        if module_name == "Tabular":
+            pytest.skip("Tabular module impossible for Box")
         env = Box(delta=1.0 / ndim)
-=======
-        env = BoxEnv(delta=1.0 / ndim)
->>>>>>> 8b24f590
     else:
         raise ValueError("Unknown environment name")
 
